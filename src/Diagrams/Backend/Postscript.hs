{-# LANGUAGE DeriveDataTypeable        #-}
{-# LANGUAGE FlexibleContexts          #-}
{-# LANGUAGE FlexibleInstances         #-}
{-# LANGUAGE MultiParamTypeClasses     #-}
{-# LANGUAGE NoMonomorphismRestriction #-}
{-# LANGUAGE TypeFamilies              #-}
{-# LANGUAGE TypeSynonymInstances      #-}
{-# LANGUAGE ViewPatterns              #-}

-----------------------------------------------------------------------------
-- |
-- Module      :  Diagrams.Backend.Postscript
-- Copyright   :  (c) 2013 Diagrams team (see LICENSE)
-- License     :  BSD-style (see LICENSE)
-- Maintainer  :  diagrams-discuss@googlegroups.com
--
-- A Postscript rendering backend for diagrams.
--
-- To build diagrams for Postscript rendering use the @Postscript@
-- type in the diagram type construction
--
-- > d :: Diagram Postscript R2
-- > d = ...
--
-- and render giving the @Postscript@ token
--
-- > renderDia Postscript (PostscriptOptions "file.eps" (Width 400) EPS) d
--
-- This IO action will write the specified file.
--
-----------------------------------------------------------------------------
module Diagrams.Backend.Postscript

  ( -- * Backend token
    Postscript(..)

    -- * Postscript-specific options
    -- $PostscriptOptions

  , Options(..)

    -- * Postscript-supported output formats
  , OutputFormat(..)
  ) where


import qualified Graphics.Rendering.Postscript as C

import           Diagrams.Prelude

import           Diagrams.Core.Transform

<<<<<<< HEAD
import Diagrams.TwoD.Ellipse
import Diagrams.TwoD.Shapes
import Diagrams.TwoD.Adjust (adjustDia2D)
import Diagrams.TwoD.Size (requiredScaleT)
import Diagrams.TwoD.Text
import Diagrams.TwoD.Image
import Diagrams.TwoD.Path (Clip(..), getFillRule)

import Control.Applicative ((<$>))
import Control.Monad.State
import Control.Monad (when)
import Control.Exception (try)
import Data.Maybe (catMaybes, fromMaybe)
import Data.List (isSuffixOf)
=======
import           Diagrams.TwoD.Adjust          (adjustDia2D)
import           Diagrams.TwoD.Ellipse
import           Diagrams.TwoD.Path            (Clip (..), getFillRule)
import           Diagrams.TwoD.Shapes
import           Diagrams.TwoD.Size            (requiredScaleT)
import           Diagrams.TwoD.Text

import           Control.Applicative           ((<$>))
import           Control.Monad                 (when)
import           Data.Maybe                    (catMaybes, fromMaybe)
>>>>>>> e862b3bc

import           Data.VectorSpace

import qualified Data.Foldable                 as F
import qualified Data.List.NonEmpty            as N
import           Data.Monoid                   hiding ((<>))
import           Data.Monoid.MList
import           Data.Monoid.Split
import           Data.Typeable

-- | This data declaration is simply used as a token to distinguish this rendering engine.
data Postscript = Postscript
    deriving (Eq,Ord,Read,Show,Typeable)

-- | Postscript only supports EPS style output at the moment.  Future formats would each
--   have their own associated properties that affect the output.
data OutputFormat = EPS -- ^ Encapsulated Postscript output.
  deriving (Eq, Ord, Read, Show, Enum, Bounded, Typeable)

instance Monoid (Render Postscript R2) where
  mempty  = C $ return ()
  (C r1) `mappend` (C r2) = C (r1 >> r2)


instance Backend Postscript R2 where
  data Render  Postscript R2 = C (C.Render ())
  type Result  Postscript R2 = IO ()
  data Options Postscript R2 = PostscriptOptions
          { psfileName     :: String       -- ^ the name of the file you want generated
          , psSizeSpec     :: SizeSpec2D   -- ^ the requested size of the output
          , psOutputFormat :: OutputFormat -- ^ the output format and associated options
          }
    deriving Show

  withStyle _ s t (C r) = C $ do
    C.save
    postscriptMiscStyle s
    r
    postscriptTransf t
    postscriptStyle s
    C.stroke
    C.restore

  doRender _ (PostscriptOptions file size out) (C r) =
    let surfaceF surface = C.renderWith surface r
        -- Everything except Dims is arbitrary. The backend
        -- should have first run 'adjustDia' to update the
        -- final size of the diagram with explicit dimensions,
        -- so normally we would only expect to get Dims anyway.
        (w,h) = sizeFromSpec size

    in  case out of
          EPS -> C.withEPSSurface file (round w) (round h) surfaceF

  adjustDia c opts d = adjustDia2D psSizeSpec setPsSize c opts d
    where setPsSize sz o = o { psSizeSpec = sz }

sizeFromSpec size = case size of
   Width w'   -> (w',w')
   Height h'  -> (h',h')
   Dims w' h' -> (w',h')
   Absolute   -> (100,100)

instance MultiBackend Postscript R2 where
   renderDias b opts ds = doRenderPages b (combineSizes (map fst rs)) (map snd rs) >> return ()
     where
       mkMax (a,b) = (Max a, Max b)
       fromMaxPair (Max a, Max b) = (a,b)

       rs = map mkRender ds
       mkRender d = (opts', mconcat . map renderOne . prims $ d')
         where
           (opts', d') = adjustDia b opts d
           renderOne (p, (M t,      s)) = withStyle b s mempty (render b (transform t p))
           renderOne (p, (t1 :| t2, s)) = withStyle b s t1 (render b (transform (t1 <> t2) p))

       combineSizes (o:os) = o { psSizeSpec = uncurry Dims . fromMaxPair . sconcat $ f o N.:| fmap f os }
         where f = mkMax . sizeFromSpec . psSizeSpec

       doRenderPages _ (PostscriptOptions file size out) rs =
        let surfaceF surface = C.renderPagesWith surface (map (\(C r) -> r) rs)
            (w,h) = sizeFromSpec size
        in case out of
           EPS -> C.withEPSSurface file (round w) (round h) surfaceF

renderC :: (Renderable a Postscript, V a ~ R2) => a -> C.Render ()
renderC a = case render Postscript a of C r -> r

-- | Handle \"miscellaneous\" style attributes (clip, font stuff, fill
--   color and fill rule).
postscriptMiscStyle :: Style v -> C.Render ()
postscriptMiscStyle s =
  sequence_
  . catMaybes $ [ handle clip
                , handle fFace
                , handle fSlant
                , handle fWeight
                , handle fSize
                , handle fColor
                , handle lFillRule
                ]
  where handle :: AttributeClass a => (a -> C.Render ()) -> Maybe (C.Render ())
        handle f = f `fmap` getAttr s
        clip     = mapM_ (\p -> renderC p >> C.clip) . getClip
        fSize    = C.setFontSize <$> getFontSize
        fFace    = C.setFontFace <$> getFont
        fSlant   = C.setFontSlant . fromFontSlant <$> getFontSlant
        fWeight  = C.setFontWeight . fromFontWeight <$> getFontWeight
        fColor c = C.fillColor (getFillColor c)
        lFillRule = C.setFillRule . getFillRule

fromFontSlant :: FontSlant -> C.FontSlant
fromFontSlant FontSlantNormal   = C.FontSlantNormal
fromFontSlant FontSlantItalic   = C.FontSlantItalic
fromFontSlant FontSlantOblique  = C.FontSlantOblique

fromFontWeight :: FontWeight -> C.FontWeight
fromFontWeight FontWeightNormal = C.FontWeightNormal
fromFontWeight FontWeightBold   = C.FontWeightBold

postscriptStyle :: Style v -> C.Render ()
postscriptStyle s = sequence_ -- foldr (>>) (return ())
              . catMaybes $ [ handle fColor
                            , handle lColor
                            , handle lWidth
                            , handle lJoin
                            , handle lCap
                            , handle lDashing
                            ]
  where handle :: (AttributeClass a) => (a -> C.Render ()) -> Maybe (C.Render ())
        handle f = f `fmap` getAttr s
        lColor = C.strokeColor . getLineColor
        fColor c = C.fillColor (getFillColor c) >> C.fillPreserve
        lWidth = C.lineWidth . getLineWidth
        lCap = C.lineCap . getLineCap
        lJoin = C.lineJoin . getLineJoin
        lDashing (getDashing -> Dashing ds offs) =
          C.setDash ds offs

postscriptTransf :: Transformation R2 -> C.Render ()
postscriptTransf t = C.transform a1 a2 b1 b2 c1 c2
  where (a1,a2) = unr2 $ apply t unitX
        (b1,b2) = unr2 $ apply t unitY
        (c1,c2) = unr2 $ transl t

instance Renderable (Segment R2) Postscript where
  render _ (Linear (unr2 -> v)) = C $ uncurry C.relLineTo v
  render _ (Cubic (unr2 -> (x1,y1))
                  (unr2 -> (x2,y2))
                  (unr2 -> (x3,y3))) = C $ C.relCurveTo x1 y1 x2 y2 x3 y3

instance Renderable (Trail R2) Postscript where
  render _ (Trail segs c) = C $ do
    mapM_ renderC segs
    when c C.closePath

instance Renderable (Path R2) Postscript where
  render _ (Path trs) = C $ C.newPath >> F.mapM_ renderTrail trs
    where renderTrail (p, tr) = do
            uncurry C.moveTo (unp2 p)
            renderC tr

instance Renderable Image Postscript where
  render _ (Image file sz tr) = C $ do
    if ".eps" `isSuffixOf` file || ".ps" `isSuffixOf` file
      then do
        C.save
        f <- liftIO (try $ readFile file :: IO (Either IOError String))
        case f of
          Right s -> do
             case C.parseBoundingBox s of
               Right (llx,lly,urx,ury) -> do
                  let w = urx - llx; h = ury - lly
                  postscriptTransf (tr <> requiredScaleT sz (w,h) <> translation (r2 (llx - w/2,lly - h/2)))
                  C.epsImage s
               Left s -> 
                   liftIO . putStr . unlines $ 
                     [ "Warning: failed to parse file <" ++ file ++ ">"
                     , "    " ++ s
                     ]
          Left _ -> do
            liftIO . putStrLn $
              "Warning: can't read image file <" ++ file ++ ">"
        C.restore
      else
        liftIO . putStr . unlines $
          [ "Warning: Postscript backend can currently only render embedded"
          , "  images in .eps or .ps format.  Ignoring <" ++ file ++ ">."
          ]  

instance Renderable Text Postscript where
  render _ (Text tr al str) = C $ do
      C.save
      postscriptTransf tr
      case al of
        BoxAlignedText xt yt -> C.showTextAlign xt yt str
        BaselineText         -> C.moveTo 0 0 >> C.showText str
      C.restore

-- $PostscriptOptions
--
-- Unfortunately, Haddock does not yet support documentation for
-- associated data families, so we must just provide it manually.
-- This module defines
--
-- > data family Options Postscript R2 = PostscriptOptions
-- >           { psfileName     :: String       -- ^ the name of the file you want generated
-- >           , psSizeSpec     :: SizeSpec2D   -- ^ the requested size of the output
-- >           , psOutputFormat :: OutputFormat -- ^ the output format and associated options
-- >           }<|MERGE_RESOLUTION|>--- conflicted
+++ resolved
@@ -50,22 +50,6 @@
 
 import           Diagrams.Core.Transform
 
-<<<<<<< HEAD
-import Diagrams.TwoD.Ellipse
-import Diagrams.TwoD.Shapes
-import Diagrams.TwoD.Adjust (adjustDia2D)
-import Diagrams.TwoD.Size (requiredScaleT)
-import Diagrams.TwoD.Text
-import Diagrams.TwoD.Image
-import Diagrams.TwoD.Path (Clip(..), getFillRule)
-
-import Control.Applicative ((<$>))
-import Control.Monad.State
-import Control.Monad (when)
-import Control.Exception (try)
-import Data.Maybe (catMaybes, fromMaybe)
-import Data.List (isSuffixOf)
-=======
 import           Diagrams.TwoD.Adjust          (adjustDia2D)
 import           Diagrams.TwoD.Ellipse
 import           Diagrams.TwoD.Path            (Clip (..), getFillRule)
@@ -76,7 +60,6 @@
 import           Control.Applicative           ((<$>))
 import           Control.Monad                 (when)
 import           Data.Maybe                    (catMaybes, fromMaybe)
->>>>>>> e862b3bc
 
 import           Data.VectorSpace
 
